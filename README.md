--- conflicted
+++ resolved
@@ -147,9 +147,6 @@
 # Use Optimum backend with HuggingFace optimum-benchmark
 BENCHMARK_BACKEND=optimum ./run_docker.sh --config-name text_generation backend.model=openai/gpt-oss-20b
 ```
-<<<<<<< HEAD
-
-For advanced configuration, see [Docker Volume Mounting Guide](ai_helpers/DOCKER_VOLUME_MOUNTING.md).
 
 #### Authentication for Gated Models
 
@@ -214,15 +211,11 @@
   ai_energy_score \
   --config-name text_generation \
   backend.model=google/gemma-3-1b-pt
-=======
-docker run --gpus all --shm-size 1g energy_star --config-name my_task backend.model=my_model backend.processor=my_processor
->>>>>>> cae95a1c
 ```
 where `my_task` is the name of a task with a configuration [here](https://github.com/huggingface/optimum-benchmark/tree/main/energy_star), `my_model` is the name of your model that you want to test (which needs to be compatible with either the Transformers or the Diffusers libraries) and `my_processor` is the name of the tokenizer/processor you want to use. In most cases, `backend.model` and `backend.processor` will be identical, except in cases where a model is using another model's tokenizer (e.g. from a LLaMa model).
 
 The rest of the configuration is explained [here](https://github.com/huggingface/optimum-benchmark/)
 
-<<<<<<< HEAD
 ### Backend Selection
 
 AIEnergyScore supports multiple benchmark backends for flexibility and validation:
@@ -568,8 +561,6 @@
 
 All backends produce compatible output files (`GPU_ENERGY_WH.txt`, `GPU_ENERGY_SUMMARY.json`) that can be submitted to the AIEnergyScore portal.
 
-=======
->>>>>>> cae95a1c
 > [!WARNING]
 > It is essential to adhere to the following GPU usage guidelines:
 > - If the model being tested is classified as a Class A or Class B model (generally models with fewer than 66B parameters, depending on quantization and precision settings), testing must be conducted on a single GPU.
